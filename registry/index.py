--- conflicted
+++ resolved
@@ -4,11 +4,8 @@
 import simplejson as json
 
 import config
-<<<<<<< HEAD
 import mirroring
-=======
 import signals
->>>>>>> aa6732b5
 import storage
 import toolkit
 
